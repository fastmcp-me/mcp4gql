--- conflicted
+++ resolved
@@ -1,10 +1,8 @@
 # mcp4gql - GraphQL MCP Server
 
-<<<<<<< HEAD
 [![smithery badge](https://smithery.ai/badge/@jorgeraad/mcp4gql)](https://smithery.ai/server/@jorgeraad/mcp4gql)
-=======
+
 ![mcp4gql](./assets/mcp4gql.png)
->>>>>>> 84016f0f
 
 This project is a Node.js/TypeScript server that implements the Model Context Protocol (MCP). It acts as a bridge, allowing MCP clients (like Cursor) to interact with a target GraphQL API.
 
